--- conflicted
+++ resolved
@@ -1,26 +1,28 @@
+/**---------------------------------------------------------------------------+
+|                                                                             |
+| README                                                                      |
+|                                                                             |
+| Description:  This contains information about the HeldKarp cuda project for |
+|               CS 179.  Included is its usage, operation details and analyses|
+|               of what we did.                                               |
+|                                                                             |
+| Authors:      Tim Menninger                                                 |
+|               Jared Reed                                                    |
+|                                                                             |
++----------------------------------------------------------------------------*/
+
+
 I. File List
 ------------
-<<<<<<< HEAD
 CS179FinalProjectProposal.docx      Initial Project Proposal
 HeldKarp.cc                         HeldKarp Implementation
-HeldKarp.cu             			HeldKarp GPU Kernels
-HeldKarp.cuh                		HeldKarp Header File
-Makefile                			Makefile for HeldKarp
+HeldKarp.cu                         HeldKarp GPU Kernels
+HeldKarp.cuh                        HeldKarp Header File
+Makefile                            Makefile for HeldKarp
 README                              
-ta_utilities.cpp            		TA files
-ta_utilities.hpp            		TA files
-TestCases               			Directory containing test cases
-=======
-CS179FinalProjectProposal.docx        Initial Project Proposal
-HeldKarp.cc                HeldKarp Implementation
-HeldKarp.cu                HeldKarp GPU Kernels
-HeldKarp.cuh                HeldKarp Header File
-Makefile                Makefile for HeldKarp
-README                                
-ta_utilities.cpp            TA files
-ta_utilities.hpp            TA files
-TestCases                Directory containing test cases
->>>>>>> 88854cea
+ta_utilities.cpp                    TA files
+ta_utilities.hpp                    TA files
+TestCases                           Directory containing test cases
 
 TestCases directory also contains images with the intital data points
 as well as images with the outputted path
@@ -33,73 +35,147 @@
 ./HeldKarp < "input text file" > < threadsPerBlock > < maxBlocks >
 
 Input data text files are stored in the TestCases directory containing:
-SimpleTest/Simple_Test_Data.txt/    Simple Test containing 6 Points which can be easily verified as correct
-<<<<<<< HEAD
+SimpleTest/Simple_Test_Data.txt/    Simple Test containing 6 Points which can
+                                    be easily verified as correct
 ComplexTest/Complex_Test_Data.txt/  Complex Test containing 20 data points
 
-=======
-ComplexTest/Complex_Test_Data.txt/     Complex Test containing 20 data points
->>>>>>> 88854cea
 
 
 III. Program Explanation
 -------------------------
-This program contains two implementions of the HeldKarp Algorithm for solving the traveling salesman
-problem.  The first is a CPU implementation, while the second is a much faster GPU implementation. 
-The traveling salesman problem consists of finding the minimum route between a set of points, while ending 
-at the start point.  Although this seems a simple problem, no algorithm has been conceived which 
-reduces the time complexity by any large extent.  This is because the TSP problem works in a fully 
-connected graph, where every point could be connected.  The brute force approach has a time complexity
-of O(n!), but the HeldKarp algorithm utilizes a memoization array which breaks the problem down into
-multiple subprobems, and eliminates redundant calculations.  This implementation reduces the complexity
-to only O((n^2)(2^n)).  
+This program contains two implementions of the Held-Karp Algorithm for solving
+the traveling salesman problem.  The first is a CPU implementation, while the
+second is a much faster GPU implementation.  The traveling salesman problem
+consists of finding the minimum route between a set of points, while ending at
+the start point.  Although this seems a simple problem, no algorithm has been
+conceived which reduces the time complexity by any large extent.  This is
+because the TSP problem works in a fully connected graph, where every point
+could be connected.  The brute force approach has a time complexity of O(n!),
+but the Held-Karp algorithm utilizes a memoization array that breaks the problem
+down into multiple subprobems, and eliminates redundant calculations.  This
+implementation reduces the complexity to only O((n^2)(2^n)).  
 
-In our implementation we have a memoization array class which stores the distance from the initial point
-to the current point as well as the previous point it came from.  The bulk of our algorithm is creating this
-array.  We do this by initially calling a recursive function on every possible subset of length 2, and then
-each one of these recursively calls the function on the a new set created by adding every possible point to the
-current set.   Once we have fully created the array, we simply need to navigate back up the array using the data 
-which is stored in the prev value.  
+In this algorithm, there is a memoization array.  This array consists of a row
+for every subset of the set of points.  There are 2^n subsets, but because
+the only useful subsets are those of cardinality 2 and greater, this ends
+up being 2^(n - 1) - 1.  Within each row of the array, there is a value for
+each member of the subset.  Thus, the value at index (i, j) would correspond to
+the shortest distance through all points in subset i that ends with point j.
+If j is not in subset i, then the cell is meaningless.  In addition to the
+shortest distance, we also store the second-to-last point (because j is the
+last point).  This allows us to iteratively recreate the path after filling
+the array and examining the full-set row.
+
+Part of creating this memoization array is knowing the distance between each
+set of two points, so the first step is iterating through each n^2 / 2 pairs
+and filling in the distance between them.  Then, we create our base case, which
+involves filling our memoization array at each row that corresponds to a
+subset of length 2.  Finally, we recursively create subsets and fill the
+memoization array in order of increasing subset length.
+
+After the base case, we use the following algorithm to fill the array.  For a
+subset, s, we consider each point, k, as a possible "last point".  Thus, we can
+remove k from s and use our memoization array to find the shortest path through
+all points in s \ {k}.  Our array is structured in such a way that we know the
+shortest path through s \ {k} ending at any point, m, in s \ {k}.  Then, for
+each possible m, we take the distance in the memoization array for s \ {k}
+ending at m, and add the distance from m to k.  This is the shortest distance
+through our points in s ending with {m, k}.  If we take the smallest over all
+possible m, we get the shortest path through all points in s ending at k.
+
+Eventually, when we have filled the array, we can look at the index that
+corresponds to the entire set.  We iterate through each value in that row to
+find the endpoint, k, which had the smallest distance.  We now know the last
+point is k.  This array cell also stores the second-to-last point, j.  This
+knowledge will allow us to find the rest of the path in linear time.  Because
+we know the last point is k, and the second to last point is j, we look at
+the row corresponding to the full set, S, without k (S \ {k}) and look at
+the j'th value in the row, which then stores the next previous value.
+We follow this until the previous value is our starting point (or until the
+size of the subset is 2), at which point we have the entire path.  The final
+step is adding the distance from the last point to the source point, and
+we get our final loop. 
 
 
 IV. Design Decisions & Challenges
 ----------------------------------
-Decisions)
-(* Why we used a memoarray class the way we did with prev/whatnot and also the getsetindex*)
+One challenge we faced was being able to find a unique index into the array
+given a set of numbers.  The final algorithm ended up as a result of a guess-
+and-check system that, after countless hours, ended with the realization
+that one could construct a balanced tree of subsets.  This tree would have
+its root be the smallest possible useful subset: {0, 1}.  Then, each right
+node would increment the largest value in the set by 1, and each left node
+would add to the set the smallest number greater than the largest value
+in the set.  This would happen until no larger value could be added to the
+set.  This then allowed us to be able to find an index of a subset in linear
+time (2^n subsets, log(2^n) levels in this tree).
 
-Challenges)
-One difficult part of this program was figuring out exactly how many subsets there are for a given number
-of points. The way we wrote our program required us to know this ahead of time for when we 
-initialized the memoization array.  (* Tim add how you figured this out *)
+Another difficult scenario we ran into was the program was not working for any
+inputs larger than 27 points.  Originally, we thought we were incorrectly
+reading files.  However, eventually we realized the issue was due to an
+extremely large space complexity of O(2^n) because it stores all subsets in
+the memoization array.  The program was failing because the computer did not
+have enough space to store the array for such a large input.  It then turned
+out that the GPU was even more space-limited, keeping us to only 12 point
+maximums before running out of memory.
 
-Another difficult scenario we ran into was the program was not working for any inputs larger than 27 points.
-For the longest time we could not figure out what was causing this issue, but and we thought it was 
-due to malloc issues or memory leaks of some kind.  However, eventually we realized the issue was due
-to the memoization array, which was storing all subsets.  The number of subsets is 2^(numPoints - 1),
-and so it doubles in size with every addition point.  Even though this array greatly reduced the time
-complexity of the program, it added a new constraint on the space complexity.  The program was failing
-because the computer did not have enough space to store the array for such a large input.
+Figuring out the proper way to iterate over the subsets was also more difficult
+than we expected.  It was very easy to generate all of the subsets, but the
+issue was they were not sorted by size, which is what we needed, as we need to
+run our function on all subsets size 1, then 2, and so on until we have the
+final set.  This is necessary because each subset builds off of the ones
+which are size 1 smaller than they are.  In the end, rather than sort the list
+of subsets, we changed our function to take size of subset in as an argument.
+Then, we looped from 1 to the max size, and called the function every time.
+Also, for this approach we needed to change our function to only update the
+memoization array if the current subset was the size of the size argument
+passed in.  This let us properly iterate over the subsets by size.  We
+considered only keeping memoization rows for the current size and one less
+than the current size, but then we lost the data that allows us to construct
+the full path in the end.  Thus, our only choice was to use the extremely
+space-complex implementation.
 
-Figuring out the proper way to iterate over the subsets was also more difficult than we expected.  It was
-very easy to generate all of the subsets, but the issue was they were not sorted by size, which is what
-we needed, as we need to run our function on all subsets size 1, then 2, and so on until we have the final
-set.  This is necessary because each subset builds off of the ones which are size 1 smaller than they are.
-In the end, rather than sort the list of subsets, we changed our function to take size of subset in as an
-argument.  Then, we looped from 1 to the max size, and called the function every time.  Also, for this 
-approach we needed to change our function to only update the memoization array if the current subset
-was the size of the size argument passed in.  This let us properly iterate over the subsets by size.
+Another challenge was attempting to run a recursive function on the GPU.
+We had never run into this problem in the earlier labs in this class.  We
+decidided the best way to handle this was to have the recursive function run
+inside the CPU, and every call would call a single GPU kernel, rather than
+trying to have the GPU kernel recursivelly call itself.
 
-One last challenge was attempting to run a recursive function on the GPU.  We had never run into this problem
-in the earlier labs in this class.  We decidided the best way to handle this was to have the recursive function
-run inside the GPU, and every call would call a single GPU kernel, rather than trying to have the GPU kernel 
-recursivelly call itself.  
+Inside this GPU kernel, we needed to find the best way to parallelize the
+memoization process.  Originally, it seemed easy; we would designate each
+thread to a subset and fill quickly.  However, there were several issues with
+that.  First, we have no good way of going from thread index to set values.
+Second, the order of the memoization array is not in size-order, so we would
+eventually deadlock waiting for other rows to fill.  Thus, we parallelized
+by enumerating two nested loops and assigning a thread to each pair of
+two values.  We could do this because each iteration in the loop doesn't
+depend on another iteration, but parts of the memoization array that were
+filled in previously.
+
+We eventually realized (too late) that there is a way we could have assigned
+each thread a subset an fill that way.  It would involve first creating a
+2 x 2^n array relating indices to sets.  Then, in our kernel, instead of
+iterating until tid >= |s| * (|s| - 1), we iterate until the entire memoization
+array has been filled.  When we advance the thread past 2^n, we simply loop
+back around.  Then, on each loop, we either (a) have already filled the
+memo for this index; (b) have not filled the memo for this index, but can't
+because we don't have enough information; or (c) have not filled the memo
+but have enough info to fill it, so we go ahead and create that entry.  For
+this, we were unsure whether it would provide a performance improvement because
+of how many iterations it would involve--we thought it might cause significant
+kernel divergence.  It would also add to our already-large space complexity.
 
 
 V. Expected Results
 --------------------
-We expect both the CPU and GPU implementations to return the correct shortest path from the TSP problem.
-However, we expect the GPU implementation to be much faster since we are using multiple threads to update
-the memoization array.  (* not too sure what they want here *)
+We expect both the CPU and GPU implementations to return the correct shortest
+path from the TSP problem. However, we expect the GPU implementation to be much
+faster since we are using multiple threads to update the memoization array.
+Unfortunately, there was some amount of overhead involved in creating and
+copying as much memory as we were.  Thus, on small cases, the CPU works faster
+than the GPU.  As we increase the size of the input, the GPU quickly closes
+the gap.  We run out of space on Mako, though, before we get to an input size
+that allows us to see the GPU's significance.
 
 
 VI. Analysis of Results
